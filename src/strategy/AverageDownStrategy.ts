interface InitState {
  initialShares: number; // 初始持股数量
  initialPrice: number; // 初始买入价格
  currentPrice: number; // 当前市场价格
  feePerTrade: number; // 每次交易的手续费
  downPercent: number; // 下跌买入触发百分比
  upPercent: number; // 上涨卖出触发百分比
  volatility: number; // 股票波动率
  tradingRatio: number; // 用于交易的股票比例
  maxCycles: number; // 最大循环次数
}

/**
 * 模拟股票滚仓策略，计算降低成本所需的循环次数
 * 该策略通过在价格下跌时买入，上涨时卖出，逐步降低持仓成本
 * @param initState 初始参数设置
 * @returns 滚仓策略模拟结果
 */
function simulateStockTrading(initState: InitState) {
  const {
    initialShares,
    initialPrice,
    currentPrice,
    feePerTrade,
    downPercent,
    upPercent,
    tradingRatio,
    maxCycles,
    volatility,
  } = initState;

  // 初始状态计算
  let totalInvestment = initialShares * initialPrice;
  const tradingPosition = Math.floor(initialShares * tradingRatio);
  const fixedPosition = initialShares - tradingPosition;

  // 当前状态
  let currentShares = initialShares;
  let avgCost = totalInvestment / currentShares;
  let totalFees = 0;
  let cashBalance = 0;

  // 结果数据存储
  let cycles = 0;
  let price = currentPrice;
  const tradeHistory = [];

  // 输出初始情况
  const initialState = {
    initialShares,
    initialPrice,
    currentPrice,
    totalInvestment,
    currentMarketValue: currentShares * currentPrice,
    avgCost,
    tradingPosition,
    fixedPosition,
    feePerTrade,
  };

  // 模拟滚仓过程
  while (avgCost > currentPrice && cycles < maxCycles) {
    cycles++;

    // 下跌买入
    const buyPrice = price * (1 - downPercent);
    const buyValue = tradingPosition * buyPrice;
    const buyFee = feePerTrade;

    cashBalance -= buyValue + buyFee;
    totalFees += buyFee;

    // 计算新的持股和成本
    currentShares += tradingPosition;
    totalInvestment += buyValue + buyFee;
    avgCost = totalInvestment / currentShares;

    // 记录买入交易
    const buyTrade = {
      type: 'buy',
      cycle: cycles,
      price: buyPrice,
      shares: tradingPosition,
      value: buyValue,
      fee: buyFee,
      newShares: currentShares,
      newAvgCost: avgCost,
    };

    // 上涨卖出
    const sellPrice = buyPrice * (1 + upPercent);
    const sellValue = tradingPosition * sellPrice;
    const sellFee = feePerTrade;

    cashBalance += sellValue - sellFee;
    totalFees += sellFee;

    // 计算新的持股和成本
    currentShares -= tradingPosition;
    // 此处修正：卖出的股票按平均成本计算对总投资的影响
    totalInvestment -= tradingPosition * avgCost;
    avgCost = totalInvestment / currentShares;

    // 计算单次循环利润
    const cycleProfitLoss = sellValue - buyValue - buyFee - sellFee;

    // 记录卖出交易
    const sellTrade = {
      type: 'sell',
      cycle: cycles,
      price: sellPrice,
      shares: tradingPosition,
      value: sellValue,
      fee: sellFee,
      newShares: currentShares,
      newAvgCost: avgCost,
      cycleProfitLoss,
    };

    // 保存交易记录
    tradeHistory.push(buyTrade, sellTrade);

    const lastPrice = price;
    // 更新价格基准，假设长期趋势稳定在初始的当前价格附近
    price = lastPrice * (1 + (Math.random() * 2 - 1) * volatility);
  }

  // 计算回本所需涨幅
  const breakEvenGrowth = (avgCost / currentPrice - 1) * 100;

  // 返回分析结果
  return {
    initialState,
    finalState: {
      cycles,
      finalShares: currentShares,
      finalAvgCost: avgCost,
      costReductionPercent: (1 - avgCost / initialPrice) * 100,
      totalFees,
      cashBalance,
      breakEvenPrice: avgCost,
      breakEvenGrowth,
    },
    tradeHistory,
    parameterSettings: {
      downPercent,
      upPercent,
      tradingRatio,
      feePerTrade,
    },
  };
}

/**
 * 运行滚仓模拟并格式化输出结果
 * @param initState 初始参数
 * @param printDetails 是否打印详细交易历史
 * @returns 格式化的输出结果
 */
function runAvgDownSimulation(initState: InitState, printDetails: boolean) {
  // 运行模拟
  const result = simulateStockTrading(initState);
  let output = '';

  // 输出结果摘要
  output += '初始情况:\n';
  output += `持股数量: ${result.initialState.initialShares}股\n`;
  output += `初始买入价: ${result.initialState.initialPrice}元\n`;
  output += `当前股价: ${result.initialState.currentPrice}元\n`;
  output += `总投资: ${result.initialState.totalInvestment}元\n`;
  output += `当前市值: ${result.initialState.currentMarketValue}元\n`;
  output += `初始平均成本: ${result.initialState.avgCost}元\n`;
  output += `滚仓交易股数: ${result.initialState.tradingPosition}股\n`;
  output += `固定持有股数: ${result.initialState.fixedPosition}股\n`;
  output += `每次交易手续费: ${result.initialState.feePerTrade}元\n`;
  output += '-------------------------\n';

  output += `总结:\n`;
  output += `完成循环次数: ${result.finalState.cycles}\n`;
  output += `最终平均成本: ${result.finalState.finalAvgCost.toFixed(2)}元\n`;
  output += `成本降低百分比: ${result.finalState.costReductionPercent.toFixed(2)}%\n`;
  output += `累计手续费: ${result.finalState.totalFees}元\n`;
  output += `累计现金收益: ${result.finalState.cashBalance.toFixed(2)}元\n`;
  output += `要回到初始投资，股价需要从当前的${initState.currentPrice}元上涨到${result.finalState.breakEvenPrice.toFixed(2)}元，涨幅${result.finalState.breakEvenGrowth.toFixed(2)}%\n`;

  // 打印详细交易历史可选
  if (printDetails) {
    // 设置为true以显示详细交易历史
    output += '\n交易历史:\n';
    result.tradeHistory.forEach(trade => {
      if (trade.type === 'buy') {
        output += `第${trade.cycle}次买入: 价格${trade.price.toFixed(2)}元，${trade.shares}股，费用${trade.fee}元，新平均成本${trade.newAvgCost.toFixed(2)}元\n`;
      } else {
        output += `第${trade.cycle}次卖出: 价格${trade.price.toFixed(2)}元，${trade.shares}股，费用${trade.fee}元，利润${trade.cycleProfitLoss.toFixed(2)}元，新平均成本${trade.newAvgCost.toFixed(2)}元\n`;
      }
    });
  }

  return output;
}

/**
 * 比较不同参数设置对滚仓策略效果的影响
 * @param initState 基础参数设置
 * @returns 不同参数比较的结果报告
 */
function compareAvgDownParameters(initState: InitState) {
  let output = '';
  output += '\n参数比较分析:\n';

  // 测试不同的下跌买入/上涨卖出百分比
  const scenarios = [
    { name: '保守策略', down: 0.1, up: 0.1 },
    { name: '标准策略', down: 0.2, up: 0.2 },
    { name: '激进策略', down: 0.3, up: 0.3 },
    { name: '非对称策略1', down: 0.15, up: 0.25 },
    { name: '非对称策略2', down: 0.25, up: 0.15 },
  ];

  scenarios.forEach(scenario => {
    // 创建参数副本并应用场景特定参数
    const scenarioState = {
      ...initState,
      downPercent: scenario.down,
      upPercent: scenario.up,
    };

    const result = simulateStockTrading(scenarioState);

    output += `${scenario.name} (下跌${scenario.down * 100}%买入，上涨${scenario.up * 100}%卖出):\n`;
    output += `  循环次数: ${result.finalState.cycles}\n`;
    output += `  最终成本: ${result.finalState.finalAvgCost.toFixed(2)}元\n`;
    output += `  回本涨幅: ${result.finalState.breakEvenGrowth.toFixed(2)}%\n`;
    output += `  现金收益: ${result.finalState.cashBalance.toFixed(2)}元\n`;
  });
  return output;
}

const initState: InitState = {
<<<<<<< HEAD
  initialShares: 1000, // 初始持有1000股
=======
  initialShares: 100, // 初始持有100股
>>>>>>> c0ff3b32
  initialPrice: 30, // 初始买入价格30元
  currentPrice: 15, // 当前市场价格15元
  feePerTrade: 3, // 每次交易手续费3元
  downPercent: 0.1, // 价格下跌10%触发买入
  upPercent: 0.1, // 价格上涨10%触发卖出
  tradingRatio: 1 / 3, // 使用1/3的股票进行滚仓交易
  maxCycles: 100, // 最多允许100个循环
  volatility: 0.1, // 价格波动率10%
};

// 运行模拟并获取结果
const result1 = runAvgDownSimulation(initState, true);
console.log(result1);

// 取消注释下面一行以运行不同参数的比较
// const result2 = compareAvgDownParameters(initState);
// console.log(result2);

export {
  runAvgDownSimulation,
  compareAvgDownParameters,
  simulateStockTrading,
  InitState,
};<|MERGE_RESOLUTION|>--- conflicted
+++ resolved
@@ -237,11 +237,7 @@
 }
 
 const initState: InitState = {
-<<<<<<< HEAD
-  initialShares: 1000, // 初始持有1000股
-=======
   initialShares: 100, // 初始持有100股
->>>>>>> c0ff3b32
   initialPrice: 30, // 初始买入价格30元
   currentPrice: 15, // 当前市场价格15元
   feePerTrade: 3, // 每次交易手续费3元
