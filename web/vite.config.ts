import react from "@vitejs/plugin-react";
import { execSync } from "child_process";
import fs from "fs";
import path from "path";
import { defineConfig } from "vite";
import { fileURLToPath, URL } from "url";

const commitHash = execSync("git rev-parse --short HEAD").toString();
const commitDate = execSync("git log -1 HEAD --format=%cI").toString();

// https://vitejs.dev/config/
<<<<<<< HEAD
export default defineConfig(({ mode }) => {
  const isProdMode = mode === "production";

  return {
    plugins: [react()],
    build: {
      outDir: "build",
      assetsDir: "public",
      sourcemap: true,
      target: "esnext",
    },
    define: {
      "process.env": process.env,
      __BUILDDETAIL__: JSON.stringify({ buildVersion: commitHash.trim(), buildTimestamp: commitDate.trim() }),
    },
    base: isProdMode ? "/plan-generation/" : "/",
    server: {
      port: 11065,
      proxy: {
        "/plan-generation/config/": {
          target: "http://localhost:11065",
          selfHandleResponse: true,
          rewrite: (path) => path.replace("/plan-generation/config/", ""),
          bypass: (req, res) => {
            const requestedFileName = encodeURIComponent(req.url!.slice("/plan-generation/config/".length));
            const localFilePath = path.join(__dirname, "config/local", requestedFileName);
            console.log(`proxying ${req.url} to ${localFilePath}`);
            const data = fs.readFileSync(localFilePath, "utf-8");
            res.end(data);
          },
        },
      },
    },
  };
=======
export default defineConfig({
  plugins: [react()],
  build: {
    outDir: "build",
    assetsDir: "public",
    sourcemap: true,
    target: "esnext",
  },
  define: {
    "process.env": process.env,
    __BUILDDETAIL__: JSON.stringify({ buildVersion: commitHash.trim(), buildTimestamp: commitDate.trim() }),
  },
  resolve: {
    alias: [{ find: "@", replacement: fileURLToPath(new URL("./src", import.meta.url)) }],
  },
  base: "/plan-generation",
  server: {
    port: 11065,
  },
>>>>>>> 2ed0d974
});<|MERGE_RESOLUTION|>--- conflicted
+++ resolved
@@ -9,7 +9,6 @@
 const commitDate = execSync("git log -1 HEAD --format=%cI").toString();
 
 // https://vitejs.dev/config/
-<<<<<<< HEAD
 export default defineConfig(({ mode }) => {
   const isProdMode = mode === "production";
 
@@ -24,6 +23,9 @@
     define: {
       "process.env": process.env,
       __BUILDDETAIL__: JSON.stringify({ buildVersion: commitHash.trim(), buildTimestamp: commitDate.trim() }),
+    },
+    resolve: {
+      alias: [{ find: "@", replacement: fileURLToPath(new URL("./src", import.meta.url)) }],
     },
     base: isProdMode ? "/plan-generation/" : "/",
     server: {
@@ -44,25 +46,4 @@
       },
     },
   };
-=======
-export default defineConfig({
-  plugins: [react()],
-  build: {
-    outDir: "build",
-    assetsDir: "public",
-    sourcemap: true,
-    target: "esnext",
-  },
-  define: {
-    "process.env": process.env,
-    __BUILDDETAIL__: JSON.stringify({ buildVersion: commitHash.trim(), buildTimestamp: commitDate.trim() }),
-  },
-  resolve: {
-    alias: [{ find: "@", replacement: fileURLToPath(new URL("./src", import.meta.url)) }],
-  },
-  base: "/plan-generation",
-  server: {
-    port: 11065,
-  },
->>>>>>> 2ed0d974
 });